--- conflicted
+++ resolved
@@ -99,10 +99,6 @@
 pycodestyle = "^2.0"
 pytest-asyncio = "^0.26.0"
 pytest-timeout = "^2.2.0"
-<<<<<<< HEAD
-black = "^24.3.0"
-=======
 black = "^25.0.0"
->>>>>>> 7deb113b
 flake8 = "^6.1.0"
 isort = "^5.12.0"
